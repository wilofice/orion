<<<<<<< HEAD
from datetime import date, datetime, time, timedelta
from pydantic import BaseModel

class Event(BaseModel):
    startTime: time
    endTime: time
    endDate: date
    startDate: date
    topic: str
    description: str
    attendees: list[str]


# print(
#     Event(
#         name='Apple',
#     )
# )
=======
from pydantic import BaseModel
from datetime import time, date
class Event(BaseModel):
    startTime: time
    endTime: time
    startDate: date
    endDate: date
    topic: str
    description: str
    attendees: list
    timeZone: str
>>>>>>> 0323e6e0
<|MERGE_RESOLUTION|>--- conflicted
+++ resolved
@@ -1,23 +1,3 @@
-<<<<<<< HEAD
-from datetime import date, datetime, time, timedelta
-from pydantic import BaseModel
-
-class Event(BaseModel):
-    startTime: time
-    endTime: time
-    endDate: date
-    startDate: date
-    topic: str
-    description: str
-    attendees: list[str]
-
-
-# print(
-#     Event(
-#         name='Apple',
-#     )
-# )
-=======
 from pydantic import BaseModel
 from datetime import time, date
 class Event(BaseModel):
@@ -28,5 +8,4 @@
     topic: str
     description: str
     attendees: list
-    timeZone: str
->>>>>>> 0323e6e0
+    timeZone: str