from google.oauth2.credentials import Credentials
from google_auth_oauthlib.flow import InstalledAppFlow
from googleapiclient.discovery import build
from google.auth.transport.requests import Request
import os.path

SCOPES = ['https://www.googleapis.com/auth/calendar']

def get_calendar_service():
    creds = None
    # The file token.json stores the user's access and refresh tokens, and is
    # created automatically when the authorization flow completes for the first time.
    if os.path.exists('token.json'):
        creds = Credentials.from_authorized_user_file('token.json', SCOPES)
    # If there are no (valid) credentials available, let the user log in.
    if not creds or not creds.valid:
        if creds and creds.expired and creds.refresh_token:
            creds.refresh(Request())
        else:
            flow = InstalledAppFlow.from_client_secrets_file(
                'credentials.json', SCOPES)
            creds = flow.run_local_server(port=0)
        # Save the credentials for the next run
        with open('token.json', 'w') as token:
            token.write(creds.to_json())
    service = build('calendar', 'v3', credentials=creds)
    return service

def get_events():
    service = get_calendar_service()
    events = service.events().list(calendarId='primary').execute()
    return events

def create_event(event):
    try:
        service = get_calendar_service()
        created_event = service.events().insert(calendarId='primary', body=event).execute()
        return created_event
    except Exception as e:
        # Log the error or handle it appropriately
        print(f"An error occurred while creating the event: {e}")
        return None


def schedule_event(startDate, startTime, endDate, endTime, topic, description, timeZone):
    event = {
        'summary': topic,
        'description': description,
        'start': {
            'dateTime': f'{startDate}T{startTime}',
            'timeZone': timeZone,
        },
        'end': {
            'dateTime': f'{endDate}T{endTime}',
            'timeZone': timeZone,
        },
        'attendees': [],
    }

<<<<<<< HEAD
    response = create_event(event)
    return response
=======
    return create_event(event)
>>>>>>> 0323e6e0
<|MERGE_RESOLUTION|>--- conflicted
+++ resolved
@@ -32,14 +32,9 @@
     return events
 
 def create_event(event):
-    try:
-        service = get_calendar_service()
-        created_event = service.events().insert(calendarId='primary', body=event).execute()
-        return created_event
-    except Exception as e:
-        # Log the error or handle it appropriately
-        print(f"An error occurred while creating the event: {e}")
-        return None
+    service = get_calendar_service()
+    created_event = service.events().insert(calendarId='primary', body=event).execute()
+    return created_event
 
 
 def schedule_event(startDate, startTime, endDate, endTime, topic, description, timeZone):
@@ -57,9 +52,4 @@
         'attendees': [],
     }
 
-<<<<<<< HEAD
-    response = create_event(event)
-    return response
-=======
-    return create_event(event)
->>>>>>> 0323e6e0
+    return create_event(event)